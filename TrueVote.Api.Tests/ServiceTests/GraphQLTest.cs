using Microsoft.Extensions.Logging;
using Moq;
using System.IO;
using System.Net;
using System.Text;
using System.Threading.Tasks;
using TrueVote.Api.Services;
using TrueVote.Api.Tests.Helpers;
using Xunit;
using Xunit.Abstractions;
using Microsoft.Extensions.DependencyInjection;
using HotChocolate.AzureFunctions;
using Microsoft.AspNetCore.Http;
<<<<<<< HEAD
using System.Data.Entity.Core.Objects;
using Microsoft.AspNetCore.Mvc.Abstractions;
using Microsoft.AspNetCore.Routing;
using System.Net.Http;
using HotChocolate.Execution;
using Microsoft.AspNetCore.Http.Features;
=======
>>>>>>> 886b5173

namespace TrueVote.Api.Tests.ServiceTests
{
    public class GraphQLTest : TestHelper
    {
        private readonly HttpContext httpContext;

        public GraphQLTest(ITestOutputHelper output) : base(output)
        {
            httpContext = new DefaultHttpContext();
<<<<<<< HEAD
            httpContext.Features.Set<IHttpResponseBodyFeature>(new StreamResponseBodyFeature(new MemoryStream()));
            httpClient = new HttpClient();
        }

        private static ActionContext PrepareActionContext()
        {
            HttpContext httpContext = new DefaultHttpContext();
            httpContext.Response.Body = new MemoryStream();

            return new ActionContext(httpContext, new RouteData(), new ActionDescriptor());
=======
>>>>>>> 886b5173
        }

        [Fact]
        public async Task RunsCandidateQuery()
        {
            var serviceCollection = new ServiceCollection();
            serviceCollection.AddGraphQLFunction().AddQueryType<Query>();

            var serviceProvider = serviceCollection.BuildServiceProvider();

            var requestExecutor = serviceProvider.GetRequiredService<IGraphQLRequestExecutor>();

            var graphQLQuery = "{ candidates { name, partyAffiliation } }";

            var graphQLRequestObj = $"{{\"query\":\"{graphQLQuery}\"}}";

            var byteArray = Encoding.ASCII.GetBytes(graphQLRequestObj);
            httpContext.Request.Body = new MemoryStream(byteArray);
<<<<<<< HEAD
            httpContext.Request.ContentType = "application/json";
            httpContext.Request.ContentLength = httpContext.Request.Body.Length;
            httpContext.Request.Path = "/api/graphql";
            httpContext.Request.Protocol = "HTTP/1.1";
            httpContext.Request.Method = "POST";
=======
>>>>>>> 886b5173


            var ret = await _graphQLApi.Run(httpContext.Request, requestExecutor);
            Assert.NotNull(ret);
<<<<<<< HEAD
            var responseStream = httpContext.Response.Body as MemoryStream;
            var responseBody = Encoding.ASCII.GetString(responseStream.ToArray());
            Assert.Equal("{\"data\":{\"candidates\":{\"name\":\"John Smith\",\"partyAffiliation\":\"Independant\"}}}", responseBody);
            var baseCandidate = JsonConvert.DeserializeObject<Root>(responseBody).data.candidates;
            Assert.Equal("John Smith", baseCandidate.Name);
=======

            // TODO Assert() statements for actual data returned. Right now, it returns an empty result
            // The challenge is how to get the BODY from the response off of the context.
            // This query works in Postman, Banana Cake Pop, but in those environments, it's called using
            // an actual http pipeline context. Here on line 43 it's directly calling the service without
            // a fully materialized context.
            //
            // HotChocolate says that it's returned in the response stream here:
            // https://github.com/ChilliCream/hotchocolate/blob/c2e8bbc0a9c7dc5da3ed2ffb6b669ee533d75d75/src/HotChocolate/AzureFunctions/src/HotChocolate.AzureFunctions/DefaultGraphQLRequestExecutor.cs#L32

            // Ticket
            // https://truevote.atlassian.net/browse/AD-39
            // https://github.com/TrueVote/TrueVote.Api/issues/19

>>>>>>> 886b5173
            Assert.Equal((int) HttpStatusCode.OK, httpContext.Response.StatusCode);
            logHelper.Verify(LogLevel.Debug, Times.Exactly(2));
        }

        // TODO Add Get() tests for all Services
    }

    public class Data
    {
        public CandidateModel candidates { get; set; }
    }

    public class Root
    {
        public Data data { get; set; }
    }

}<|MERGE_RESOLUTION|>--- conflicted
+++ resolved
@@ -11,15 +11,9 @@
 using Microsoft.Extensions.DependencyInjection;
 using HotChocolate.AzureFunctions;
 using Microsoft.AspNetCore.Http;
-<<<<<<< HEAD
-using System.Data.Entity.Core.Objects;
-using Microsoft.AspNetCore.Mvc.Abstractions;
-using Microsoft.AspNetCore.Routing;
-using System.Net.Http;
-using HotChocolate.Execution;
 using Microsoft.AspNetCore.Http.Features;
-=======
->>>>>>> 886b5173
+using Newtonsoft.Json;
+using TrueVote.Api.Models;
 
 namespace TrueVote.Api.Tests.ServiceTests
 {
@@ -30,19 +24,7 @@
         public GraphQLTest(ITestOutputHelper output) : base(output)
         {
             httpContext = new DefaultHttpContext();
-<<<<<<< HEAD
             httpContext.Features.Set<IHttpResponseBodyFeature>(new StreamResponseBodyFeature(new MemoryStream()));
-            httpClient = new HttpClient();
-        }
-
-        private static ActionContext PrepareActionContext()
-        {
-            HttpContext httpContext = new DefaultHttpContext();
-            httpContext.Response.Body = new MemoryStream();
-
-            return new ActionContext(httpContext, new RouteData(), new ActionDescriptor());
-=======
->>>>>>> 886b5173
         }
 
         [Fact]
@@ -61,40 +43,19 @@
 
             var byteArray = Encoding.ASCII.GetBytes(graphQLRequestObj);
             httpContext.Request.Body = new MemoryStream(byteArray);
-<<<<<<< HEAD
             httpContext.Request.ContentType = "application/json";
             httpContext.Request.ContentLength = httpContext.Request.Body.Length;
             httpContext.Request.Path = "/api/graphql";
-            httpContext.Request.Protocol = "HTTP/1.1";
             httpContext.Request.Method = "POST";
-=======
->>>>>>> 886b5173
-
 
             var ret = await _graphQLApi.Run(httpContext.Request, requestExecutor);
             Assert.NotNull(ret);
-<<<<<<< HEAD
             var responseStream = httpContext.Response.Body as MemoryStream;
             var responseBody = Encoding.ASCII.GetString(responseStream.ToArray());
             Assert.Equal("{\"data\":{\"candidates\":{\"name\":\"John Smith\",\"partyAffiliation\":\"Independant\"}}}", responseBody);
-            var baseCandidate = JsonConvert.DeserializeObject<Root>(responseBody).data.candidates;
+            var baseCandidate = JsonConvert.DeserializeObject<Root>(responseBody).Data.Candidates;
             Assert.Equal("John Smith", baseCandidate.Name);
-=======
 
-            // TODO Assert() statements for actual data returned. Right now, it returns an empty result
-            // The challenge is how to get the BODY from the response off of the context.
-            // This query works in Postman, Banana Cake Pop, but in those environments, it's called using
-            // an actual http pipeline context. Here on line 43 it's directly calling the service without
-            // a fully materialized context.
-            //
-            // HotChocolate says that it's returned in the response stream here:
-            // https://github.com/ChilliCream/hotchocolate/blob/c2e8bbc0a9c7dc5da3ed2ffb6b669ee533d75d75/src/HotChocolate/AzureFunctions/src/HotChocolate.AzureFunctions/DefaultGraphQLRequestExecutor.cs#L32
-
-            // Ticket
-            // https://truevote.atlassian.net/browse/AD-39
-            // https://github.com/TrueVote/TrueVote.Api/issues/19
-
->>>>>>> 886b5173
             Assert.Equal((int) HttpStatusCode.OK, httpContext.Response.StatusCode);
             logHelper.Verify(LogLevel.Debug, Times.Exactly(2));
         }
@@ -104,12 +65,11 @@
 
     public class Data
     {
-        public CandidateModel candidates { get; set; }
+        public CandidateModel Candidates { get; set; }
     }
 
     public class Root
     {
-        public Data data { get; set; }
+        public Data Data { get; set; }
     }
-
 }